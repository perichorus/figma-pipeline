--- conflicted
+++ resolved
@@ -5,11 +5,7 @@
     runs-on: ubuntu-latest
     steps:
       - name: Checkout 🛎
-<<<<<<< HEAD
-        uses: actions/checkout@v4
-=======
         uses: actions/checkout@v4.0.0
->>>>>>> 57b22dc9
 
       - name: Fetch Figma API Data 📦
         uses: JamesIves/fetch-api-data-action@releases/v2
