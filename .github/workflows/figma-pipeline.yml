--- conflicted
+++ resolved
@@ -21,13 +21,8 @@
       - name: Fetch Figma API Data 📦
         uses: JamesIves/fetch-api-data-action@releases/v2
         with:
-<<<<<<< HEAD
           endpoint: https://api.figma.com/v1/files/RMz009MLDkLZ0HWxXdMaJe/variables/local
           configuration: '{ "method": "GET", "headers": {"X-FIGMA-TOKEN": "figd_PhaeJim5PEmtbph5UUeJiGvlBtWHloPM23oo3QUy"} }'
-=======
-          endpoint: https://api.figma.com/v1/files/MoOEVw9unAKquzEvS3xmRC/variables/local
-          configuration: '{ "method": "GET", "headers": {"X-FIGMA-TOKEN": "figd_OMgaTAlW9EVeYnbxgKJfayy_XbN9WPCX4aA57AkV"} }'
->>>>>>> a9e4f3ae
           save-name: figma
 
       - name: Print Figma Data 📦
